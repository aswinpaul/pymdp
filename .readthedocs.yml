--- conflicted
+++ resolved
@@ -13,11 +13,7 @@
 # Optionally set the version of Python and requirements required to build your docs
 python:
   install:
-<<<<<<< HEAD
     - requirements: docs/requirements.txt
-=======
-    - requirements: requirements.txt
->>>>>>> cbca3a43
 
 # Build documentation in the docs/ directory with Sphinx
 sphinx:
@@ -26,10 +22,4 @@
 
 # Optionally build your docs in additional formats such as PDF and ePub
 formats:
-<<<<<<< HEAD
-  - htmlzip
-=======
-  - pdf
-  - epub
-  - htmlzip
->>>>>>> cbca3a43
+  - htmlzip