#!/usr/bin/env python
# -*- coding: utf-8 -*-
# pylint: disable=no-member
# pylint: disable=not-an-iterable

import itertools
import jax.numpy as jnp
import jax.tree_util as jtu
from functools import partial
from jax import lax, jit, vmap, nn
from itertools import chain

from pymdp.jax.maths import *
# import pymdp.jax.utils as utils

def get_marginals(q_pi, policies, num_controls):
    """
    Computes the marginal posterior(s) over actions by integrating their posterior probability under the policies that they appear within.

    Parameters
    ----------
    q_pi: 1D ``numpy.ndarray``
        Posterior beliefs over policies, i.e. a vector containing one posterior probability per policy.
    policies: ``list`` of 2D ``numpy.ndarray``
        ``list`` that stores each policy as a 2D array in ``policies[p_idx]``. Shape of ``policies[p_idx]`` 
        is ``(num_timesteps, num_factors)`` where ``num_timesteps`` is the temporal
        depth of the policy and ``num_factors`` is the number of control factors.
    num_controls: ``list`` of ``int``
        ``list`` of the dimensionalities of each control state factor.
    
    Returns
    ----------
    action_marginals: ``list`` of ``jax.numpy.ndarrays``
       List of arrays corresponding to marginal probability of each action possible action
    """
    num_factors = len(num_controls)

    action_marginals = []
    for factor_i in range(num_factors):
        actions = jnp.arange(num_controls[factor_i])[:, None]
        action_marginals.append(jnp.where(actions==policies[:, 0, factor_i], q_pi, 0).sum(-1))
    
    return action_marginals


def sample_action(q_pi, policies, num_controls, action_selection="deterministic", alpha=16.0, rng_key=None):
    """
    Samples an action from posterior marginals, one action per control factor.

    Parameters
    ----------
    q_pi: 1D ``numpy.ndarray``
        Posterior beliefs over policies, i.e. a vector containing one posterior probability per policy.
    policies: ``list`` of 2D ``numpy.ndarray``
        ``list`` that stores each policy as a 2D array in ``policies[p_idx]``. Shape of ``policies[p_idx]`` 
        is ``(num_timesteps, num_factors)`` where ``num_timesteps`` is the temporal
        depth of the policy and ``num_factors`` is the number of control factors.
    num_controls: ``list`` of ``int``
        ``list`` of the dimensionalities of each control state factor.
    action_selection: string, default "deterministic"
        String indicating whether whether the selected action is chosen as the maximum of the posterior over actions,
        or whether it's sampled from the posterior marginal over actions
    alpha: float, default 16.0
        Action selection precision -- the inverse temperature of the softmax that is used to scale the 
        action marginals before sampling. This is only used if ``action_selection`` argument is "stochastic"

    Returns
    ----------
    selected_policy: 1D ``numpy.ndarray``
        Vector containing the indices of the actions for each control factor
    """

    marginal = get_marginals(q_pi, policies, num_controls)
    
    if action_selection == 'deterministic':
        selected_policy = jtu.tree_map(lambda x: jnp.argmax(x, -1), marginal)
    elif action_selection == 'stochastic':
        selected_policy = jtu.tree_map( lambda x: random.categorical(rng_key, alpha * log_stable(x)), marginal)
    else:
        raise NotImplementedError

    return jnp.array(selected_policy)


def construct_policies(num_states, num_controls = None, policy_len=1, control_fac_idx=None):
    """
    Generate a ``list`` of policies. The returned array ``policies`` is a ``list`` that stores one policy per entry.
    A particular policy (``policies[i]``) has shape ``(num_timesteps, num_factors)`` 
    where ``num_timesteps`` is the temporal depth of the policy and ``num_factors`` is the number of control factors.

    Parameters
    ----------
    num_states: ``list`` of ``int``
        ``list`` of the dimensionalities of each hidden state factor
    num_controls: ``list`` of ``int``, default ``None``
        ``list`` of the dimensionalities of each control state factor. If ``None``, then is automatically computed as the dimensionality of each hidden state factor that is controllable
    policy_len: ``int``, default 1
        temporal depth ("planning horizon") of policies
    control_fac_idx: ``list`` of ``int``
        ``list`` of indices of the hidden state factors that are controllable (i.e. those state factors ``i`` where ``num_controls[i] > 1``)

    Returns
    ----------
    policies: ``list`` of 2D ``numpy.ndarray``
        ``list`` that stores each policy as a 2D array in ``policies[p_idx]``. Shape of ``policies[p_idx]`` 
        is ``(num_timesteps, num_factors)`` where ``num_timesteps`` is the temporal
        depth of the policy and ``num_factors`` is the number of control factors.
    """

    num_factors = len(num_states)
    if control_fac_idx is None:
        if num_controls is not None:
            control_fac_idx = [f for f, n_c in enumerate(num_controls) if n_c > 1]
        else:
            control_fac_idx = list(range(num_factors))

    if num_controls is None:
        num_controls = [num_states[c_idx] if c_idx in control_fac_idx else 1 for c_idx in range(num_factors)]
        
    x = num_controls * policy_len
    policies = list(itertools.product(*[list(range(i)) for i in x]))
    
    for pol_i in range(len(policies)):
        policies[pol_i] = jnp.array(policies[pol_i]).reshape(policy_len, num_factors)

    return jnp.stack(policies)


def update_posterior_policies(policy_matrix, qs_init, A, B, C, pA, pB, A_dependencies, B_dependencies, gamma=16.0, use_utility=True, use_states_info_gain=True, use_param_info_gain=False):
    # policy --> n_levels_factor_f x 1
    # factor --> n_levels_factor_f x n_policies
    ## vmap across policies
    compute_G_fixed_states = partial(compute_G_policy, qs_init, A, B, C, pA, pB, A_dependencies, B_dependencies,
                                     use_utility=use_utility, use_states_info_gain=use_states_info_gain, use_param_info_gain=use_param_info_gain)

    # only in the case of policy-dependent qs_inits
    # in_axes_list = (1,) * n_factors
    # all_efe_of_policies = vmap(compute_G_policy, in_axes=(in_axes_list, 0))(qs_init_pi, policy_matrix)

    # policies needs to be an NDarray of shape (n_policies, n_timepoints, n_control_factors)
    neg_efe_all_policies = vmap(compute_G_fixed_states)(policy_matrix)

    return nn.softmax(gamma * neg_efe_all_policies), neg_efe_all_policies

def compute_expected_state(qs_prior, B, u_t, B_dependencies=None): 
    """
    Compute posterior over next state, given belief about previous state, transition model and action...
    """
    assert len(u_t) == len(B)  
    qs_next = []
    for B_f, u_f, deps in zip(B, u_t, B_dependencies):
        # qs_next.append( B_f[..., u_f].dot(qs_f) )
        qs_next_f = factor_dot(B_f[...,u_f], qs_prior[deps])
        qs_next.append(qs_next_f)
        
    return qs_next

def compute_expected_state_and_Bs(qs_prior, B, u_t): 
    """
    Compute posterior over next state, given belief about previous state, transition model and action...
    """
    assert len(u_t) == len(B)  
    qs_next = []
    Bs = []
    for qs_f, B_f, u_f in zip(qs_prior, B, u_t):
        qs_next.append( B_f[..., u_f].dot(qs_f) )
        Bs.append(B_f[..., u_f])
    
    return qs_next, Bs

def factor_dot(A, qs, keep_dims=None):
    """ Dot product of a multidimensional array with `x`.
    
    Parameters
    ----------
    - `qs` [list of 1D numpy.ndarray] - list of jnp.ndarrays
    
    Returns 
    -------
    - `Y` [1D numpy.ndarray] - the result of the dot product
    """
    
    dims = list(range(A.ndim - len(qs),len(qs) + A.ndim - len(qs)))

<<<<<<< HEAD
    arg_list = [A, list(range(A.ndim))] + list(chain(*([qs[f],[dims[f]]] for f in range(len(qs))))) + [keep_dims]
=======
    arg_list = [A, list(range(A.ndim))] + list(chain(*([qs[f],[dims[f]]] for f in range(len(qs))))) + [[0 if A.ndim > len(dims) else None]]
>>>>>>> e9f2875b

    res = jnp.einsum(*arg_list)

    return res

def compute_expected_obs(qs, A, A_dependencies):
    """"
    New version of expected observation (computation of Q(o|pi)) that takes into account sparse dependencies between observation
    modalities and hidden state factors
    """

    qo = []
    for A_m, deps in zip(A, A_dependencies):
        relevant_factors = jtu.tree_map(lambda idx: qs[idx], deps)
        qo.append( factor_dot(A_m, relevant_factors) )

    return qo


def compute_info_gain(qs, qo, A, A_dependencies):
    """"
    New version of expected information gain that takes into account sparse dependencies between observation
    modalities and hidden state factors
    """

    def compute_info_gain_for_modality(qo_m, A_m, m):
        H_qo = - (qo_m * log_stable(qo_m)).sum()
        H_A_m = - (A_m * log_stable(A_m)).sum(0)
        deps = A_dependencies[m]
        einsum(H_A_m, )

            dims = list(range(A.ndim - len(qs),len(qs)+A.ndim - len(qs)))

    arg_list = [A, list(range(A.ndim))] + list(chain(*([qs[f],[dims[f]]] for f in range(len(qs))))) + [[0]]

    res = jnp.einsum(*arg_list)

    qs_H_A = 0 # expected entropy of the likelihood, under Q(s)
    H_qo = 0 # marginal entropy of Q(o)
    for a, o, deps in zip(A, qo, A_dependencies):
        relevant_factors = jtu.tree_map(lambda idx: qs[idx], deps)
        qs_joint_relevant = relevant_factors[0]
        for q in relevant_factors[1:]:
            qs_joint_relevant = jnp.expand_dims(qs_joint_relevant, -1) * q
        H_A_m = -(a * log_stable(a)).sum(0)
        qs_H_A += (H_A_m * qs_joint_relevant).sum()

        H_qo -= (o * log_stable(o)).sum()
    
    return H_qo - qs_H_A
    
def compute_expected_utility(qo, C):
    
    util = 0.
    for o_m, C_m in zip(qo, C):
        util += (o_m * C_m).sum()
    
    return util

def calc_pA_info_gain(pA, qo, qs):
    """
    Compute expected Dirichlet information gain about parameters ``pA`` for a given posterior predictive distribution over observations ``qo`` and states ``qs``.

    Parameters
    ----------
    pA: ``numpy.ndarray`` of dtype object
        Dirichlet parameters over observation model (same shape as ``A``)
    qo: ``list`` of ``numpy.ndarray`` of dtype object
        Predictive posterior beliefs over observations; stores the beliefs about
        observations expected under the policy at some arbitrary time ``t``
    qs: ``list`` of ``numpy.ndarray`` of dtype object
        Predictive posterior beliefs over hidden states, stores the beliefs about
        hidden states expected under the policy at some arbitrary time ``t``

    Returns
    -------
    infogain_pA: float
        Surprise (about Dirichlet parameters) expected for the pair of posterior predictive distributions ``qo`` and ``qs``
    """

    wA = jtu.tree_map(spm_wnorm, pA)    
    wA_per_modality = jtu.tree_map(lambda wa, pa: wa * (pa > 0.), wA, pA)
    pA_infogain_per_modality = jtu.tree_map(lambda wa, qo: qo.dot(factor_dot(wa, qs)[...,None]), wA_per_modality, qo)
    infogain_pA = jtu.tree_reduce(lambda x, y: x + y, pA_infogain_per_modality)[0]
    return infogain_pA

def calc_pB_info_gain(pB, qs_t, qs_t_minus_1):
    """ Placeholder, not implemented yet """
    # """
    # Compute expected Dirichlet information gain about parameters ``pB`` under a given policy

    # Parameters
    # ----------
    # pB: ``numpy.ndarray`` of dtype object
    #     Dirichlet parameters over transition model (same shape as ``B``)
    # qs_pi: ``list`` of ``numpy.ndarray`` of dtype object
    #     Predictive posterior beliefs over hidden states expected under the policy, where ``qs_pi[t]`` stores the beliefs about
    #     hidden states expected under the policy at time ``t``
    # qs_prev: ``numpy.ndarray`` of dtype object
    #     Posterior over hidden states at beginning of trajectory (before receiving observations)
    # policy: 2D ``numpy.ndarray``
    #     Array that stores actions entailed by a policy over time. Shape is ``(num_timesteps, num_factors)`` where ``num_timesteps`` is the temporal
    #     depth of the policy and ``num_factors`` is the number of control factors.
    
    # Returns
    # -------
    # infogain_pB: float
    #     Surprise (about dirichlet parameters) expected under the policy in question
    # """

    # n_steps = len(qs_pi)

    # num_factors = len(pB)
    # wB = utils.obj_array(num_factors)
    # for factor, pB_f in enumerate(pB):
    #     wB[factor] = spm_wnorm(pB_f)

    # pB_infogain = 0

    # for t in range(n_steps):
    #     # the 'past posterior' used for the information gain about pB here is the posterior
    #     # over expected states at the timestep previous to the one under consideration
    #     # if we're on the first timestep, we just use the latest posterior in the
    #     # entire action-perception cycle as the previous posterior
    #     if t == 0:
    #         previous_qs = qs_prev
    #     # otherwise, we use the expected states for the timestep previous to the timestep under consideration
    #     else:
    #         previous_qs = qs_pi[t - 1]

    #     # get the list of action-indices for the current timestep
    #     policy_t = policy[t, :]
    #     for factor, a_i in enumerate(policy_t):
    #         wB_factor_t = wB[factor][:, :, int(a_i)] * (pB[factor][:, :, int(a_i)] > 0).astype("float")
    #         pB_infogain -= qs_pi[t][factor].dot(wB_factor_t.dot(previous_qs[factor]))
    return 0.

def compute_G_policy(qs_init, A, B, C, pA, pB, A_dependencies, B_dependencies, policy_i, use_utility=True, use_states_info_gain=True, use_param_info_gain=False):
    """ Write a version of compute_G_policy that does the same computations as `compute_G_policy` but using `lax.scan` instead of a for loop. """

    def scan_body(carry, t):

        qs, neg_G = carry

        qs_next = compute_expected_state(qs, B, policy_i[t], B_dependencies)

        qo = compute_expected_obs(qs_next, A, A_dependencies)

        info_gain = compute_info_gain(qs_next, qo, A) if use_states_info_gain else 0.

        utility = compute_expected_utility(qo, C) if use_utility else 0.

        param_info_gain = calc_pA_info_gain(pA, qo, qs_next) if use_param_info_gain else 0.
        param_info_gain += calc_pB_info_gain(pB, qs_next, qs) if use_param_info_gain else 0.

        neg_G += info_gain + utility + param_info_gain

        return (qs_next, neg_G), None

    qs = qs_init
    neg_G = 0.
    final_state, _ = lax.scan(scan_body, (qs, neg_G), jnp.arange(policy_i.shape[0]))
    qs_final, neg_G = final_state
    return neg_G


# if __name__ == '__main__':

#     from jax import random
#     key = random.PRNGKey(1)
#     num_obs = [3, 4]

#     A = [random.uniform(key, shape = (no, 2, 2)) for no in num_obs]
#     B = [random.uniform(key, shape = (2, 2, 2)), random.uniform(key, shape = (2, 2, 2))]
#     C = [log_stable(jnp.array([0.8, 0.1, 0.1])), log_stable(jnp.ones(4)/4)]
#     policy_1 = jnp.array([[0, 1],
#                          [1, 1]])
#     policy_2 = jnp.array([[1, 0],
#                          [0, 0]])
#     policy_matrix = jnp.stack([policy_1, policy_2]) # 2 x 2 x 2 tensor
    
#     qs_init = [jnp.ones(2)/2, jnp.ones(2)/2]
#     neg_G_all_policies = jit(update_posterior_policies)(policy_matrix, qs_init, A, B, C)
#     print(neg_G_all_policies)<|MERGE_RESOLUTION|>--- conflicted
+++ resolved
@@ -6,9 +6,11 @@
 import itertools
 import jax.numpy as jnp
 import jax.tree_util as jtu
+from typing import Tuple, Optional
 from functools import partial
 from jax import lax, jit, vmap, nn
 from itertools import chain
+from opt_einsum import contract
 
 from pymdp.jax.maths import *
 # import pymdp.jax.utils as utils
@@ -168,7 +170,8 @@
     
     return qs_next, Bs
 
-def factor_dot(A, qs, keep_dims=None):
+@partial(jit, static_argnames=['keep_dims'])
+def factor_dot(M, xs, keep_dims: Optional[Tuple[int]] = None):
     """ Dot product of a multidimensional array with `x`.
     
     Parameters
@@ -179,18 +182,18 @@
     -------
     - `Y` [1D numpy.ndarray] - the result of the dot product
     """
-    
-    dims = list(range(A.ndim - len(qs),len(qs) + A.ndim - len(qs)))
-
-<<<<<<< HEAD
-    arg_list = [A, list(range(A.ndim))] + list(chain(*([qs[f],[dims[f]]] for f in range(len(qs))))) + [keep_dims]
-=======
-    arg_list = [A, list(range(A.ndim))] + list(chain(*([qs[f],[dims[f]]] for f in range(len(qs))))) + [[0 if A.ndim > len(dims) else None]]
->>>>>>> e9f2875b
-
-    res = jnp.einsum(*arg_list)
-
-    return res
+    d = len(keep_dims) if keep_dims is not None else 0
+    assert M.ndim == len(xs) + d
+
+    all_dims = list(range(M.ndim))
+    dims = all_dims if keep_dims is None else [i for i in range(M.ndim) if i not in keep_dims]
+    matrix = [[xs[f], [dims[f]]] for f in range(len(xs))]
+    args = [M, all_dims]
+    for row in matrix:
+        args.extend(row)
+
+    args += [keep_dims]
+    return contract(*args, backend='jax')
 
 def compute_expected_obs(qs, A, A_dependencies):
     """"
